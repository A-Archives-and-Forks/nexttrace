package printer

import (
	"fmt"
	"net"
	"strings"

	"github.com/xgadget-lab/nexttrace/ipgeo"
	"github.com/xgadget-lab/nexttrace/methods"
)

var dataOrigin string

func TraceroutePrinter(ip net.IP, res map[uint16][]methods.TracerouteHop, dataOrigin string) {
	for hi := uint16(1); hi < 30; hi++ {
		fmt.Print(hi)
		for _, v := range res[hi] {
			hopPrinter(v)
			if v.Address != nil && ip.String() == v.Address.String() {
				hi = 31
			}
		}
	}
}

func hopPrinter(v2 methods.TracerouteHop) {
	if v2.Address == nil {
		fmt.Println("\t*")
	} else {
		var iPGeoData *ipgeo.IPGeoData
		var err error

		ipStr := v2.Address.String()

		// TODO: 判断 err 返回，并且在CLI终端提示错误
		if dataOrigin == "LeoMoeAPI" {
			iPGeoData, err = ipgeo.LeoIP(ipStr)
		} else if dataOrigin == "IP.SB" {
			iPGeoData, err = ipgeo.IPSB(ipStr)
		} else if dataOrigin == "IPInfo" {
			iPGeoData, err = ipgeo.IPInfo(ipStr)
		} else if dataOrigin == "IPInsight" {
			iPGeoData, err = ipgeo.IPInSight(ipStr)
		} else {
			iPGeoData, err = ipgeo.LeoIP(ipStr)
		}

		geo := ""
		if err != nil {
			geo = fmt.Sprint("Error: ", err)
		} else {
			geo = formatIpGeoData(ipStr, iPGeoData)
		}

<<<<<<< HEAD
		ptr, err := net.LookupAddr(ipStr)
=======
		// TODO: 判断阿里云和腾讯云内网，数据不足，有待进一步完善
		if strings.Index(ip_str, "9.31.") == 0 || strings.Index(ip_str, "11.72.") == 0 {
			fmt.Printf("\t%-15s %.2fms * 局域网, 腾讯云\n", v2.Address, v2.RTT.Seconds()*1000)
			c <- hopIndex
			return
		}
>>>>>>> 82493dda

		txt := "\t"
		if err != nil {
			txt += fmt.Sprint(ipStr, " ", fmt.Sprintf("%.2f", v2.RTT.Seconds()*1000), "ms ", geo)
		} else {
			txt += fmt.Sprint(ptr[0], " (", ipStr, ") ", fmt.Sprintf("%.2f", v2.RTT.Seconds()*1000), "ms ", geo)
		}
		fmt.Println(txt)
	}
}

func formatIpGeoData(ip string, data *ipgeo.IPGeoData) string {
	var res = make([]string, 0, 10)

	if data.Asnumber == "" {
		res = append(res, "*")
	} else {
		res = append(res, "AS"+data.Asnumber)
	}

	// TODO: 判断阿里云和腾讯云内网，数据不足，有待进一步完善
	if strings.HasPrefix(ip, "9.31.") || strings.HasPrefix(ip, "11.72.") {
		res = append(res, "局域网", "腾讯云")
	} else if strings.HasPrefix(ip, "11.13.") {
		res = append(res, "局域网", "阿里云")
	} else if data.Country == "" {
		res = append(res, "局域网")
	} else {
		if data.Owner == "" {
			data.Owner = data.Isp
		}
		if data.District != "" {
			data.City = data.City + ", " + data.District
		}
<<<<<<< HEAD
		res = append(res, data.Country)
		if data.Prov != "" {
			res = append(res, data.Prov)
		}
		if data.City != "" {
			res = append(res, data.City)
		}
		if data.City != "" {
			res = append(res, data.Owner)
=======

		// TODO: if嵌套太多，很多重复判断，代码有待优化
		if iPGeoData.Prov != "" && iPGeoData.City == "" {
			// Province Only
			if err != nil {
				fmt.Printf("\t%-15s %.2fms %s %s, %s, %s\n", v2.Address, v2.RTT.Seconds()*1000, iPGeoData.Asnumber, iPGeoData.Country, iPGeoData.Prov, iPGeoData.Owner)
			} else {
				fmt.Printf("\t%-15s (%s) %.2fms %s %s, %s, %s\n", ptr[0], v2.Address, v2.RTT.Seconds()*1000, iPGeoData.Asnumber, iPGeoData.Country, iPGeoData.Prov, iPGeoData.Owner)
			}
		} else if iPGeoData.Prov == "" && iPGeoData.City == "" {

			if err != nil {
				fmt.Printf("\t%-15s %.2fms %s %s, %s, %s 骨干网\n", v2.Address, v2.RTT.Seconds()*1000, iPGeoData.Asnumber, iPGeoData.Country, iPGeoData.Owner, iPGeoData.Owner)
			} else {
				fmt.Printf("\t%-15s (%s) %.2fms %s %s, %s, %s 骨干网\n", ptr[0], v2.Address, v2.RTT.Seconds()*1000, iPGeoData.Asnumber, iPGeoData.Country, iPGeoData.Owner, iPGeoData.Owner)
			}
		} else {

			if err != nil {
				fmt.Printf("\t%-15s %.2fms %s %s, %s, %s, %s\n", v2.Address, v2.RTT.Seconds()*1000, iPGeoData.Asnumber, iPGeoData.Country, iPGeoData.Prov, iPGeoData.City, iPGeoData.Owner)
			} else {
				fmt.Printf("\t%-15s (%s) %.2fms %s %s, %s, %s, %s\n", ptr[0], v2.Address, v2.RTT.Seconds()*1000, iPGeoData.Asnumber, iPGeoData.Country, iPGeoData.Prov, iPGeoData.City, iPGeoData.Owner)
			}
>>>>>>> 82493dda
		}
	}

	return strings.Join(res, ", ")
}<|MERGE_RESOLUTION|>--- conflicted
+++ resolved
@@ -52,16 +52,7 @@
 			geo = formatIpGeoData(ipStr, iPGeoData)
 		}
 
-<<<<<<< HEAD
 		ptr, err := net.LookupAddr(ipStr)
-=======
-		// TODO: 判断阿里云和腾讯云内网，数据不足，有待进一步完善
-		if strings.Index(ip_str, "9.31.") == 0 || strings.Index(ip_str, "11.72.") == 0 {
-			fmt.Printf("\t%-15s %.2fms * 局域网, 腾讯云\n", v2.Address, v2.RTT.Seconds()*1000)
-			c <- hopIndex
-			return
-		}
->>>>>>> 82493dda
 
 		txt := "\t"
 		if err != nil {
@@ -96,7 +87,6 @@
 		if data.District != "" {
 			data.City = data.City + ", " + data.District
 		}
-<<<<<<< HEAD
 		res = append(res, data.Country)
 		if data.Prov != "" {
 			res = append(res, data.Prov)
@@ -106,31 +96,6 @@
 		}
 		if data.City != "" {
 			res = append(res, data.Owner)
-=======
-
-		// TODO: if嵌套太多，很多重复判断，代码有待优化
-		if iPGeoData.Prov != "" && iPGeoData.City == "" {
-			// Province Only
-			if err != nil {
-				fmt.Printf("\t%-15s %.2fms %s %s, %s, %s\n", v2.Address, v2.RTT.Seconds()*1000, iPGeoData.Asnumber, iPGeoData.Country, iPGeoData.Prov, iPGeoData.Owner)
-			} else {
-				fmt.Printf("\t%-15s (%s) %.2fms %s %s, %s, %s\n", ptr[0], v2.Address, v2.RTT.Seconds()*1000, iPGeoData.Asnumber, iPGeoData.Country, iPGeoData.Prov, iPGeoData.Owner)
-			}
-		} else if iPGeoData.Prov == "" && iPGeoData.City == "" {
-
-			if err != nil {
-				fmt.Printf("\t%-15s %.2fms %s %s, %s, %s 骨干网\n", v2.Address, v2.RTT.Seconds()*1000, iPGeoData.Asnumber, iPGeoData.Country, iPGeoData.Owner, iPGeoData.Owner)
-			} else {
-				fmt.Printf("\t%-15s (%s) %.2fms %s %s, %s, %s 骨干网\n", ptr[0], v2.Address, v2.RTT.Seconds()*1000, iPGeoData.Asnumber, iPGeoData.Country, iPGeoData.Owner, iPGeoData.Owner)
-			}
-		} else {
-
-			if err != nil {
-				fmt.Printf("\t%-15s %.2fms %s %s, %s, %s, %s\n", v2.Address, v2.RTT.Seconds()*1000, iPGeoData.Asnumber, iPGeoData.Country, iPGeoData.Prov, iPGeoData.City, iPGeoData.Owner)
-			} else {
-				fmt.Printf("\t%-15s (%s) %.2fms %s %s, %s, %s, %s\n", ptr[0], v2.Address, v2.RTT.Seconds()*1000, iPGeoData.Asnumber, iPGeoData.Country, iPGeoData.Prov, iPGeoData.City, iPGeoData.Owner)
-			}
->>>>>>> 82493dda
 		}
 	}
 
